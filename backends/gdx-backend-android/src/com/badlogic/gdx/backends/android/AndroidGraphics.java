--- conflicted
+++ resolved
@@ -1,726 +1,708 @@
-/*******************************************************************************
- * Copyright 2011 See AUTHORS file.
- * 
- * Licensed under the Apache License, Version 2.0 (the "License");
- * you may not use this file except in compliance with the License.
- * You may obtain a copy of the License at
- * 
- *   http://www.apache.org/licenses/LICENSE-2.0
- * 
- * Unless required by applicable law or agreed to in writing, software
- * distributed under the License is distributed on an "AS IS" BASIS,
- * WITHOUT WARRANTIES OR CONDITIONS OF ANY KIND, either express or implied.
- * See the License for the specific language governing permissions and
- * limitations under the License.
- ******************************************************************************/
-
-package com.badlogic.gdx.backends.android;
-
-import android.app.Activity;
-import android.content.Context;
-import android.opengl.GLSurfaceView;
-import android.opengl.GLSurfaceView.EGLConfigChooser;
-import android.opengl.GLSurfaceView.Renderer;
-import android.os.SystemClock;
-import android.util.DisplayMetrics;
-import android.view.Display;
-import android.view.KeyCharacterMap;
-import android.view.KeyEvent;
-import android.view.View;
-import android.view.WindowManager;
-import android.view.inputmethod.BaseInputConnection;
-import android.view.inputmethod.EditorInfo;
-import android.view.inputmethod.InputConnection;
-
-import com.badlogic.gdx.Gdx;
-import com.badlogic.gdx.Graphics;
-import com.badlogic.gdx.LifecycleListener;
-import com.badlogic.gdx.backends.android.surfaceview.GLSurfaceView20;
-import com.badlogic.gdx.backends.android.surfaceview.GLSurfaceViewAPI18;
-import com.badlogic.gdx.backends.android.surfaceview.GLSurfaceViewCupcake;
-import com.badlogic.gdx.backends.android.surfaceview.GdxEglConfigChooser;
-import com.badlogic.gdx.backends.android.surfaceview.ResolutionStrategy;
-import com.badlogic.gdx.graphics.GL10;
-import com.badlogic.gdx.graphics.GL11;
-import com.badlogic.gdx.graphics.GL20;
-import com.badlogic.gdx.graphics.GLCommon;
-import com.badlogic.gdx.graphics.Mesh;
-import com.badlogic.gdx.graphics.Texture;
-import com.badlogic.gdx.graphics.glutils.FrameBuffer;
-import com.badlogic.gdx.graphics.glutils.ShaderProgram;
-import com.badlogic.gdx.math.WindowedMean;
-import com.badlogic.gdx.utils.Array;
-
-import java.lang.reflect.Method;
-
-import javax.microedition.khronos.egl.EGL10;
-import javax.microedition.khronos.egl.EGLConfig;
-import javax.microedition.khronos.egl.EGLContext;
-import javax.microedition.khronos.egl.EGLDisplay;
-
-/** An implementation of {@link Graphics} for Android.
- * 
- * @author mzechner 
- * 
- * 
- * */
-public final class AndroidGraphics implements Graphics, Renderer {
-	final View view;
-	int width;
-	int height;
-	AndroidApplicationBase app;
-	GLCommon gl;
-	GL10 gl10;
-	GL11 gl11;
-	GL20 gl20;
-	EGLContext eglContext;
-	String extensions;
-
-	private long lastFrameTime = System.nanoTime();
-	private float deltaTime = 0;
-	private long frameStart = System.nanoTime();
-	private int frames = 0;
-	private int fps;
-	private WindowedMean mean = new WindowedMean(5);
-
-	volatile boolean created = false;
-	volatile boolean running = false;
-	volatile boolean pause = false;
-	volatile boolean resume = false;
-	volatile boolean destroy = false;
-
-	private float ppiX = 0;
-	private float ppiY = 0;
-	private float ppcX = 0;
-	private float ppcY = 0;
-	private float density = 1;
-
-	private final AndroidApplicationConfiguration config;
-	private BufferFormat bufferFormat = new BufferFormat(5, 6, 5, 0, 16, 0, 0, false);
-	private boolean isContinuous = true;
-
-	public AndroidGraphics (AndroidApplicationBase application, AndroidApplicationConfiguration config,
-		ResolutionStrategy resolutionStrategy) {
-		this.config = config;
-		view = createGLSurfaceView(application, config.useGL20, resolutionStrategy);
-		setPreserveContext(view);
-		view.setFocusable(true);
-		view.setFocusableInTouchMode(true);
-		this.app = application;
-	}
-
-	private void setPreserveContext (View view) {
-		int sdkVersion = android.os.Build.VERSION.SDK_INT;
-		if (sdkVersion >= 11 && view instanceof GLSurfaceView20) {
-			try {
-				Method method = null;
-				for (Method m : view.getClass().getMethods()) {
-					if (m.getName().equals("setPreserveEGLContextOnPause")) {
-						method = m;
-						break;
-					}
-				}
-				if (method != null) {
-					method.invoke((GLSurfaceView20)view, true);
-				}
-			} catch (Exception e) {
-			}
-		}
-	}
-
-	private View createGLSurfaceView (AndroidApplicationBase application, boolean useGL2, final ResolutionStrategy resolutionStrategy) {
-		EGLConfigChooser configChooser = getEglConfigChooser();
-
-		if (useGL2 && checkGL20()) {
-			GLSurfaceView20 view = new GLSurfaceView20(application.getContext(), resolutionStrategy);
-			if (configChooser != null)
-				view.setEGLConfigChooser(configChooser);
-			else
-				view.setEGLConfigChooser(config.r, config.g, config.b, config.a, config.depth, config.stencil);
-			view.setRenderer(this);
-			return view;
-		} else {
-			config.useGL20 = false;
-			configChooser = getEglConfigChooser();
-			int sdkVersion = android.os.Build.VERSION.SDK_INT;
-
-			if (sdkVersion >= 11) {
-				GLSurfaceView view = new GLSurfaceView(application.getContext()) {
-					@Override
-					protected void onMeasure (int widthMeasureSpec, int heightMeasureSpec) {
-						ResolutionStrategy.MeasuredDimension measures = resolutionStrategy.calcMeasures(widthMeasureSpec,
-							heightMeasureSpec);
-						setMeasuredDimension(measures.width, measures.height);
-					}
-
-					@Override
-					public InputConnection onCreateInputConnection (EditorInfo outAttrs) {
-						BaseInputConnection connection = new BaseInputConnection(this, false) {
-							@Override
-							public boolean deleteSurroundingText (int beforeLength, int afterLength) {
-								int sdkVersion = android.os.Build.VERSION.SDK_INT;
-								if (sdkVersion >= 16) {
-									/*
-									 * In Jelly Bean, they don't send key events for delete. Instead, they send beforeLength = 1,
-									 * afterLength = 0. So, we'll just simulate what it used to do.
-									 */
-									if (beforeLength == 1 && afterLength == 0) {
-										sendDownUpKeyEventForBackwardCompatibility(KeyEvent.KEYCODE_DEL);
-										return true;
-									}
-								}
-								return super.deleteSurroundingText(beforeLength, afterLength);
-							}
-
-							private void sendDownUpKeyEventForBackwardCompatibility (final int code) {
-								final long eventTime = SystemClock.uptimeMillis();
-								super.sendKeyEvent(new KeyEvent(eventTime, eventTime, KeyEvent.ACTION_DOWN, code, 0, 0,
-									KeyCharacterMap.VIRTUAL_KEYBOARD, 0, KeyEvent.FLAG_SOFT_KEYBOARD | KeyEvent.FLAG_KEEP_TOUCH_MODE));
-								super.sendKeyEvent(new KeyEvent(SystemClock.uptimeMillis(), eventTime, KeyEvent.ACTION_UP, code, 0, 0,
-									KeyCharacterMap.VIRTUAL_KEYBOARD, 0, KeyEvent.FLAG_SOFT_KEYBOARD | KeyEvent.FLAG_KEEP_TOUCH_MODE));
-							}
-						};
-						return connection;
-					}
-
-				};
-				if (configChooser != null)
-					view.setEGLConfigChooser(configChooser);
-				else
-					view.setEGLConfigChooser(config.r, config.g, config.b, config.a, config.depth, config.stencil);
-				view.setRenderer(this);
-				return view;
-			} else {
-				if (config.useGLSurfaceViewAPI18) {
-					GLSurfaceViewAPI18 view = new GLSurfaceViewAPI18(application.getContext(), resolutionStrategy);
-					if (configChooser != null)
-						view.setEGLConfigChooser(configChooser);
-					else
-						view.setEGLConfigChooser(config.r, config.g, config.b, config.a, config.depth, config.stencil);
-					view.setRenderer(this);
-					return view;
-<<<<<<< HEAD
-				} else {
-					GLSurfaceViewCupcake view = new GLSurfaceViewCupcake(activity, resolutionStrategy);
-=======
-				}
-				else {
-					GLSurfaceViewCupcake view = new GLSurfaceViewCupcake(application.getContext(), resolutionStrategy);
->>>>>>> 0abd6da2
-					if (configChooser != null)
-						view.setEGLConfigChooser(configChooser);
-					else
-						view.setEGLConfigChooser(config.r, config.g, config.b, config.a, config.depth, config.stencil);
-					view.setRenderer(this);
-					return view;
-				}
-			}
-		}
-	}
-
-	private EGLConfigChooser getEglConfigChooser () {
-		return new GdxEglConfigChooser(config.r, config.g, config.b, config.a, config.depth, config.stencil, config.numSamples,
-			config.useGL20);
-	}
-
-	private void updatePpi () {
-		DisplayMetrics metrics = new DisplayMetrics();
-		((WindowManager) app.getContext().getSystemService(Context.WINDOW_SERVICE)).getDefaultDisplay().getMetrics(metrics);
-
-		ppiX = metrics.xdpi;
-		ppiY = metrics.ydpi;
-		ppcX = metrics.xdpi / 2.54f;
-		ppcY = metrics.ydpi / 2.54f;
-		density = metrics.density;
-	}
-
-	private boolean checkGL20 () {
-		EGL10 egl = (EGL10)EGLContext.getEGL();
-		EGLDisplay display = egl.eglGetDisplay(EGL10.EGL_DEFAULT_DISPLAY);
-
-		int[] version = new int[2];
-		egl.eglInitialize(display, version);
-
-		int EGL_OPENGL_ES2_BIT = 4;
-		int[] configAttribs = {EGL10.EGL_RED_SIZE, 4, EGL10.EGL_GREEN_SIZE, 4, EGL10.EGL_BLUE_SIZE, 4, EGL10.EGL_RENDERABLE_TYPE,
-			EGL_OPENGL_ES2_BIT, EGL10.EGL_NONE};
-
-		EGLConfig[] configs = new EGLConfig[10];
-		int[] num_config = new int[1];
-		egl.eglChooseConfig(display, configAttribs, configs, 10, num_config);
-		egl.eglTerminate(display);
-		return num_config[0] > 0;
-	}
-
-	/** {@inheritDoc} */
-	@Override
-	public GL10 getGL10 () {
-		return gl10;
-	}
-
-	/** {@inheritDoc} */
-	@Override
-	public GL11 getGL11 () {
-		return gl11;
-	}
-
-	/** {@inheritDoc} */
-	@Override
-	public GL20 getGL20 () {
-		return gl20;
-	}
-
-	/** {@inheritDoc} */
-	@Override
-	public int getHeight () {
-		return height;
-	}
-
-	/** {@inheritDoc} */
-	@Override
-	public int getWidth () {
-		return width;
-	}
-
-	/** {@inheritDoc} */
-	@Override
-	public boolean isGL11Available () {
-		return gl11 != null;
-	}
-
-	/** {@inheritDoc} */
-	@Override
-	public boolean isGL20Available () {
-		return gl20 != null;
-	}
-
-	private static boolean isPowerOfTwo (int value) {
-		return ((value != 0) && (value & (value - 1)) == 0);
-	}
-
-	/** This instantiates the GL10, GL11 and GL20 instances. Includes the check for certain devices that pretend to support GL11 but
-	 * fuck up vertex buffer objects. This includes the pixelflinger which segfaults when buffers are deleted as well as the
-	 * Motorola CLIQ and the Samsung Behold II.
-	 * 
-	 * @param gl */
-	private void setupGL (javax.microedition.khronos.opengles.GL10 gl) {
-		if (gl10 != null || gl20 != null) return;
-
-		if (view instanceof GLSurfaceView20) {
-			gl20 = new AndroidGL20();
-			this.gl = gl20;
-		} else {
-			gl10 = new AndroidGL10(gl);
-			this.gl = gl10;
-			if (gl instanceof javax.microedition.khronos.opengles.GL11) {
-				String renderer = gl.glGetString(GL10.GL_RENDERER);
-				if (renderer != null) { // silly GT-I7500
-					if (!renderer.toLowerCase().contains("pixelflinger")
-						&& !(android.os.Build.MODEL.equals("MB200") || android.os.Build.MODEL.equals("MB220") || android.os.Build.MODEL
-							.contains("Behold"))) {
-						gl11 = new AndroidGL11((javax.microedition.khronos.opengles.GL11)gl);
-						gl10 = gl11;
-					}
-				}
-			}
-		}
-
-		Gdx.gl = this.gl;
-		Gdx.gl10 = gl10;
-		Gdx.gl11 = gl11;
-		Gdx.gl20 = gl20;
-
-		Gdx.app.log("AndroidGraphics", "OGL renderer: " + gl.glGetString(GL10.GL_RENDERER));
-		Gdx.app.log("AndroidGraphics", "OGL vendor: " + gl.glGetString(GL10.GL_VENDOR));
-		Gdx.app.log("AndroidGraphics", "OGL version: " + gl.glGetString(GL10.GL_VERSION));
-		Gdx.app.log("AndroidGraphics", "OGL extensions: " + gl.glGetString(GL10.GL_EXTENSIONS));
-	}
-
-	@Override
-	public void onSurfaceChanged (javax.microedition.khronos.opengles.GL10 gl, int width, int height) {
-		this.width = width;
-		this.height = height;
-		updatePpi();
-		gl.glViewport(0, 0, this.width, this.height);
-		if (created == false) {
-			app.getApplicationListener().create();
-			created = true;
-			synchronized (this) {
-				running = true;
-			}
-		}
-		app.getApplicationListener().resize(width, height);
-	}
-
-	@Override
-	public void onSurfaceCreated (javax.microedition.khronos.opengles.GL10 gl, EGLConfig config) {
-		eglContext = ((EGL10)EGLContext.getEGL()).eglGetCurrentContext();
-		setupGL(gl);
-		logConfig(config);
-		updatePpi();
-
-		Mesh.invalidateAllMeshes(app);
-		Texture.invalidateAllTextures(app);
-		ShaderProgram.invalidateAllShaderPrograms(app);
-		FrameBuffer.invalidateAllFrameBuffers(app);
-
-		Gdx.app.log("AndroidGraphics", Mesh.getManagedStatus());
-		Gdx.app.log("AndroidGraphics", Texture.getManagedStatus());
-		Gdx.app.log("AndroidGraphics", ShaderProgram.getManagedStatus());
-		Gdx.app.log("AndroidGraphics", FrameBuffer.getManagedStatus());
-
-		Display display = ((WindowManager)app.getContext().getSystemService(Context.WINDOW_SERVICE)).getDefaultDisplay();
-		this.width = display.getWidth();
-		this.height = display.getHeight();
-		mean = new WindowedMean(5);
-		this.lastFrameTime = System.nanoTime();
-
-		gl.glViewport(0, 0, this.width, this.height);
-	}
-
-	private void logConfig (EGLConfig config) {
-		EGL10 egl = (EGL10)EGLContext.getEGL();
-		EGLDisplay display = egl.eglGetDisplay(EGL10.EGL_DEFAULT_DISPLAY);
-		int r = getAttrib(egl, display, config, EGL10.EGL_RED_SIZE, 0);
-		int g = getAttrib(egl, display, config, EGL10.EGL_GREEN_SIZE, 0);
-		int b = getAttrib(egl, display, config, EGL10.EGL_BLUE_SIZE, 0);
-		int a = getAttrib(egl, display, config, EGL10.EGL_ALPHA_SIZE, 0);
-		int d = getAttrib(egl, display, config, EGL10.EGL_DEPTH_SIZE, 0);
-		int s = getAttrib(egl, display, config, EGL10.EGL_STENCIL_SIZE, 0);
-		int samples = Math.max(getAttrib(egl, display, config, EGL10.EGL_SAMPLES, 0),
-			getAttrib(egl, display, config, GdxEglConfigChooser.EGL_COVERAGE_SAMPLES_NV, 0));
-		boolean coverageSample = getAttrib(egl, display, config, GdxEglConfigChooser.EGL_COVERAGE_SAMPLES_NV, 0) != 0;
-
-		Gdx.app.log("AndroidGraphics", "framebuffer: (" + r + ", " + g + ", " + b + ", " + a + ")");
-		Gdx.app.log("AndroidGraphics", "depthbuffer: (" + d + ")");
-		Gdx.app.log("AndroidGraphics", "stencilbuffer: (" + s + ")");
-		Gdx.app.log("AndroidGraphics", "samples: (" + samples + ")");
-		Gdx.app.log("AndroidGraphics", "coverage sampling: (" + coverageSample + ")");
-
-		bufferFormat = new BufferFormat(r, g, b, a, d, s, samples, coverageSample);
-	}
-
-	int[] value = new int[1];
-
-	private int getAttrib (EGL10 egl, EGLDisplay display, EGLConfig config, int attrib, int defValue) {
-		if (egl.eglGetConfigAttrib(display, config, attrib, value)) {
-			return value[0];
-		}
-		return defValue;
-	}
-
-	Object synch = new Object();
-
-	void resume () {
-		synchronized (synch) {
-			running = true;
-			resume = true;
-		}
-	}
-
-	void pause () {
-		synchronized (synch) {
-			if (!running) return;
-			running = false;
-			pause = true;
-			while (pause) {
-				try {
-					// TODO: fix deadlock race condition with quick resume/pause.
-					// Temporary workaround:
-					// Android ANR time is 5 seconds, so wait up to 4 seconds before assuming
-					// deadlock and killing process. This can easily be triggered by openning the
-					// Recent Apps list and then double-tapping the Recent Apps button with
-					// ~500ms between taps.
-					synch.wait(4000);
-					if (pause) {
-						Gdx.app.error("AndroidGraphics", "waiting for pause synchronization took too "
-							+ "long; assuming deadlock and killing");
-						android.os.Process.killProcess(android.os.Process.myPid());
-					}
-				} catch (InterruptedException ignored) {
-					Gdx.app.log("AndroidGraphics", "waiting for pause synchronization failed!");
-				}
-			}
-		}
-	}
-
-	void destroy () {
-		synchronized (synch) {
-			running = false;
-			destroy = true;
-
-			while (destroy) {
-				try {
-					synch.wait();
-				} catch (InterruptedException ex) {
-					Gdx.app.log("AndroidGraphics", "waiting for destroy synchronization failed!");
-				}
-			}
-		}
-	}
-
-	@Override
-	public void onDrawFrame (javax.microedition.khronos.opengles.GL10 gl) {
-		long time = System.nanoTime();
-		deltaTime = (time - lastFrameTime) / 1000000000.0f;
-		lastFrameTime = time;
-		if(!resume) {
-			mean.addValue(deltaTime);
-		} else {
-			deltaTime = 0;
-		}
-
-		boolean lrunning = false;
-		boolean lpause = false;
-		boolean ldestroy = false;
-		boolean lresume = false;
-
-		synchronized (synch) {
-			lrunning = running;
-			lpause = pause;
-			ldestroy = destroy;
-			lresume = resume;
-
-			if (resume) {
-				resume = false;
-			}
-
-			if (pause) {
-				pause = false;
-				synch.notifyAll();
-			}
-
-			if (destroy) {
-				destroy = false;
-				synch.notifyAll();
-			}
-		}
-
-		if (lresume) {
-<<<<<<< HEAD
-			Array<LifecycleListener> listeners = ((AndroidApplication)app).lifecycleListeners;
-			synchronized (listeners) {
-				for (LifecycleListener listener : listeners) {
-=======
-			((AndroidAudio)((AndroidApplicationBase)app).getAudio()).resume();
-			Array<LifecycleListener> listeners = ((AndroidApplicationBase)app).getLifecycleListeners();
-			synchronized(listeners) {
-				for(LifecycleListener listener: listeners) {
->>>>>>> 0abd6da2
-					listener.resume();
-				}
-			}
-			app.getApplicationListener().resume();
-			Gdx.app.log("AndroidGraphics", "resumed");
-		}
-
-		if (lrunning) {
-			synchronized (app.getRunnables()) {
-				app.getExecutedRunnables().clear();
-				app.getExecutedRunnables().addAll(app.getRunnables());
-				app.getRunnables().clear();
-			}
-
-			for (int i = 0; i < app.getExecutedRunnables().size; i++) {
-				try {
-					app.getExecutedRunnables().get(i).run();
-				} catch (Throwable t) {
-					t.printStackTrace();
-				}
-			}
-			((AndroidInput)app.getInput()).processEvents();
-			app.getApplicationListener().render();
-		}
-
-		if (lpause) {
-<<<<<<< HEAD
-			Array<LifecycleListener> listeners = ((AndroidApplication)app).lifecycleListeners;
-			synchronized (listeners) {
-				for (LifecycleListener listener : listeners) {
-=======
-			Array<LifecycleListener> listeners = ((AndroidApplicationBase)app).getLifecycleListeners();
-			synchronized(listeners) {
-				for(LifecycleListener listener: listeners) {
->>>>>>> 0abd6da2
-					listener.pause();
-				}
-			}
-			app.getApplicationListener().pause();
-			((AndroidAudio)((AndroidApplicationBase)app).getAudio()).pause();
-			Gdx.app.log("AndroidGraphics", "paused");
-		}
-
-		if (ldestroy) {
-			Array<LifecycleListener> listeners = ((AndroidApplication)app).lifecycleListeners;
-			synchronized (listeners) {
-				for (LifecycleListener listener : listeners) {
-					listener.dispose();
-				}
-			}
-			app.getApplicationListener().dispose();
-			((AndroidApplication)app).audio.dispose();
-			((AndroidApplication)app).audio = null;
-			Gdx.app.log("AndroidGraphics", "destroyed");
-		}
-
-		if (time - frameStart > 1000000000) {
-			fps = frames;
-			frames = 0;
-			frameStart = time;
-		}
-		frames++;
-	}
-
-	/** {@inheritDoc} */
-	@Override
-	public float getDeltaTime () {
-		return mean.getMean() == 0 ? deltaTime : mean.getMean();
-	}
-
-	@Override
-	public float getRawDeltaTime () {
-		return deltaTime;
-	}
-
-	/** {@inheritDoc} */
-	@Override
-	public GraphicsType getType () {
-		return GraphicsType.AndroidGL;
-	}
-
-	/** {@inheritDoc} */
-	@Override
-	public int getFramesPerSecond () {
-		return fps;
-	}
-
-	public void clearManagedCaches () {
-		Mesh.clearAllMeshes(app);
-		Texture.clearAllTextures(app);
-		ShaderProgram.clearAllShaderPrograms(app);
-		FrameBuffer.clearAllFrameBuffers(app);
-
-		Gdx.app.log("AndroidGraphics", Mesh.getManagedStatus());
-		Gdx.app.log("AndroidGraphics", Texture.getManagedStatus());
-		Gdx.app.log("AndroidGraphics", ShaderProgram.getManagedStatus());
-		Gdx.app.log("AndroidGraphics", FrameBuffer.getManagedStatus());
-	}
-
-	public View getView () {
-		return view;
-	}
-
-	/** {@inheritDoc} */
-	@Override
-	public GLCommon getGLCommon () {
-		return gl;
-	}
-
-	@Override
-	public float getPpiX () {
-		return ppiX;
-	}
-
-	@Override
-	public float getPpiY () {
-		return ppiY;
-	}
-
-	@Override
-	public float getPpcX () {
-		return ppcX;
-	}
-
-	@Override
-	public float getPpcY () {
-		return ppcY;
-	}
-
-	@Override
-	public float getDensity () {
-		return density;
-	}
-
-	@Override
-	public boolean supportsDisplayModeChange () {
-		return false;
-	}
-
-	@Override
-	public boolean setDisplayMode (DisplayMode displayMode) {
-		return false;
-	}
-
-	@Override
-	public DisplayMode[] getDisplayModes () {
-		return new DisplayMode[] {getDesktopDisplayMode()};
-	}
-
-	@Override
-	public boolean setDisplayMode (int width, int height, boolean fullscreen) {
-		return false;
-	}
-
-	@Override
-	public void setTitle (String title) {
-
-	}
-
-	private class AndroidDisplayMode extends DisplayMode {
-		protected AndroidDisplayMode (int width, int height, int refreshRate, int bitsPerPixel) {
-			super(width, height, refreshRate, bitsPerPixel);
-		}
-	}
-
-	@Override
-	public DisplayMode getDesktopDisplayMode () {
-		DisplayMetrics metrics = new DisplayMetrics();
-		((WindowManager)app.getContext().getSystemService(Context.WINDOW_SERVICE)).getDefaultDisplay().getMetrics(metrics);
-		return new AndroidDisplayMode(metrics.widthPixels, metrics.heightPixels, 0, 0);
-	}
-
-	@Override
-	public BufferFormat getBufferFormat () {
-		return bufferFormat;
-	}
-
-	@Override
-	public void setVSync (boolean vsync) {
-	}
-
-	@Override
-	public boolean supportsExtension (String extension) {
-		if (extensions == null) extensions = Gdx.gl.glGetString(GL10.GL_EXTENSIONS);
-		return extensions.contains(extension);
-	}
-
-	@Override
-	public void setContinuousRendering (boolean isContinuous) {
-		if (view != null) {
-			this.isContinuous = isContinuous;
-			int renderMode = isContinuous ? GLSurfaceView.RENDERMODE_CONTINUOUSLY : GLSurfaceView.RENDERMODE_WHEN_DIRTY;
-			if (view instanceof GLSurfaceViewCupcake) ((GLSurfaceViewCupcake)view).setRenderMode(renderMode);
-			if (view instanceof GLSurfaceViewAPI18) ((GLSurfaceViewAPI18)view).setRenderMode(renderMode);
-			if (view instanceof GLSurfaceView) ((GLSurfaceView)view).setRenderMode(renderMode);
-			mean.clear();
-		}
-	}
-
-	public boolean isContinuousRendering () {
-		return isContinuous;
-	}
-
-	@Override
-	public void requestRendering () {
-		if (view != null) {
-			if (view instanceof GLSurfaceViewCupcake) ((GLSurfaceViewCupcake)view).requestRender();
-			if (view instanceof GLSurfaceViewAPI18) ((GLSurfaceViewAPI18)view).requestRender();
-			if (view instanceof GLSurfaceView) ((GLSurfaceView)view).requestRender();
-		}
-	}
-
-	@Override
-	public boolean isFullscreen () {
-		return true;
-	}
+/*******************************************************************************
+ * Copyright 2011 See AUTHORS file.
+ * 
+ * Licensed under the Apache License, Version 2.0 (the "License");
+ * you may not use this file except in compliance with the License.
+ * You may obtain a copy of the License at
+ * 
+ *   http://www.apache.org/licenses/LICENSE-2.0
+ * 
+ * Unless required by applicable law or agreed to in writing, software
+ * distributed under the License is distributed on an "AS IS" BASIS,
+ * WITHOUT WARRANTIES OR CONDITIONS OF ANY KIND, either express or implied.
+ * See the License for the specific language governing permissions and
+ * limitations under the License.
+ ******************************************************************************/
+
+package com.badlogic.gdx.backends.android;
+
+import android.app.Activity;
+import android.content.Context;
+import android.opengl.GLSurfaceView;
+import android.opengl.GLSurfaceView.EGLConfigChooser;
+import android.opengl.GLSurfaceView.Renderer;
+import android.os.SystemClock;
+import android.util.DisplayMetrics;
+import android.view.Display;
+import android.view.KeyCharacterMap;
+import android.view.KeyEvent;
+import android.view.View;
+import android.view.WindowManager;
+import android.view.inputmethod.BaseInputConnection;
+import android.view.inputmethod.EditorInfo;
+import android.view.inputmethod.InputConnection;
+
+import com.badlogic.gdx.Gdx;
+import com.badlogic.gdx.Graphics;
+import com.badlogic.gdx.LifecycleListener;
+import com.badlogic.gdx.backends.android.surfaceview.GLSurfaceView20;
+import com.badlogic.gdx.backends.android.surfaceview.GLSurfaceViewAPI18;
+import com.badlogic.gdx.backends.android.surfaceview.GLSurfaceViewCupcake;
+import com.badlogic.gdx.backends.android.surfaceview.GdxEglConfigChooser;
+import com.badlogic.gdx.backends.android.surfaceview.ResolutionStrategy;
+import com.badlogic.gdx.graphics.GL10;
+import com.badlogic.gdx.graphics.GL11;
+import com.badlogic.gdx.graphics.GL20;
+import com.badlogic.gdx.graphics.GLCommon;
+import com.badlogic.gdx.graphics.Mesh;
+import com.badlogic.gdx.graphics.Texture;
+import com.badlogic.gdx.graphics.glutils.FrameBuffer;
+import com.badlogic.gdx.graphics.glutils.ShaderProgram;
+import com.badlogic.gdx.math.WindowedMean;
+import com.badlogic.gdx.utils.Array;
+
+import java.lang.reflect.Method;
+
+import javax.microedition.khronos.egl.EGL10;
+import javax.microedition.khronos.egl.EGLConfig;
+import javax.microedition.khronos.egl.EGLContext;
+import javax.microedition.khronos.egl.EGLDisplay;
+
+/** An implementation of {@link Graphics} for Android.
+ * 
+ * @author mzechner 
+ * 
+ * 
+ * */
+public final class AndroidGraphics implements Graphics, Renderer {
+	final View view;
+	int width;
+	int height;
+	AndroidApplicationBase app;
+	GLCommon gl;
+	GL10 gl10;
+	GL11 gl11;
+	GL20 gl20;
+	EGLContext eglContext;
+	String extensions;
+
+	private long lastFrameTime = System.nanoTime();
+	private float deltaTime = 0;
+	private long frameStart = System.nanoTime();
+	private int frames = 0;
+	private int fps;
+	private WindowedMean mean = new WindowedMean(5);
+
+	volatile boolean created = false;
+	volatile boolean running = false;
+	volatile boolean pause = false;
+	volatile boolean resume = false;
+	volatile boolean destroy = false;
+
+	private float ppiX = 0;
+	private float ppiY = 0;
+	private float ppcX = 0;
+	private float ppcY = 0;
+	private float density = 1;
+
+	private final AndroidApplicationConfiguration config;
+	private BufferFormat bufferFormat = new BufferFormat(5, 6, 5, 0, 16, 0, 0, false);
+	private boolean isContinuous = true;
+
+	public AndroidGraphics (AndroidApplicationBase application, AndroidApplicationConfiguration config,
+		ResolutionStrategy resolutionStrategy) {
+		this.config = config;
+		view = createGLSurfaceView(application, config.useGL20, resolutionStrategy);
+		setPreserveContext(view);
+		view.setFocusable(true);
+		view.setFocusableInTouchMode(true);
+		this.app = application;
+	}
+
+	private void setPreserveContext (View view) {
+		int sdkVersion = android.os.Build.VERSION.SDK_INT;
+		if (sdkVersion >= 11 && view instanceof GLSurfaceView20) {
+			try {
+				Method method = null;
+				for (Method m : view.getClass().getMethods()) {
+					if (m.getName().equals("setPreserveEGLContextOnPause")) {
+						method = m;
+						break;
+					}
+				}
+				if (method != null) {
+					method.invoke((GLSurfaceView20)view, true);
+				}
+			} catch (Exception e) {
+			}
+		}
+	}
+
+	private View createGLSurfaceView (AndroidApplicationBase application, boolean useGL2, final ResolutionStrategy resolutionStrategy) {
+		EGLConfigChooser configChooser = getEglConfigChooser();
+
+		if (useGL2 && checkGL20()) {
+			GLSurfaceView20 view = new GLSurfaceView20(application.getContext(), resolutionStrategy);
+			if (configChooser != null)
+				view.setEGLConfigChooser(configChooser);
+			else
+				view.setEGLConfigChooser(config.r, config.g, config.b, config.a, config.depth, config.stencil);
+			view.setRenderer(this);
+			return view;
+		} else {
+			config.useGL20 = false;
+			configChooser = getEglConfigChooser();
+			int sdkVersion = android.os.Build.VERSION.SDK_INT;
+
+			if (sdkVersion >= 11) {
+				GLSurfaceView view = new GLSurfaceView(application.getContext()) {
+					@Override
+					protected void onMeasure (int widthMeasureSpec, int heightMeasureSpec) {
+						ResolutionStrategy.MeasuredDimension measures = resolutionStrategy.calcMeasures(widthMeasureSpec,
+							heightMeasureSpec);
+						setMeasuredDimension(measures.width, measures.height);
+					}
+
+					@Override
+					public InputConnection onCreateInputConnection (EditorInfo outAttrs) {
+						BaseInputConnection connection = new BaseInputConnection(this, false) {
+							@Override
+							public boolean deleteSurroundingText (int beforeLength, int afterLength) {
+								int sdkVersion = android.os.Build.VERSION.SDK_INT;
+								if (sdkVersion >= 16) {
+									/*
+									 * In Jelly Bean, they don't send key events for delete. Instead, they send beforeLength = 1,
+									 * afterLength = 0. So, we'll just simulate what it used to do.
+									 */
+									if (beforeLength == 1 && afterLength == 0) {
+										sendDownUpKeyEventForBackwardCompatibility(KeyEvent.KEYCODE_DEL);
+										return true;
+									}
+								}
+								return super.deleteSurroundingText(beforeLength, afterLength);
+							}
+
+							private void sendDownUpKeyEventForBackwardCompatibility (final int code) {
+								final long eventTime = SystemClock.uptimeMillis();
+								super.sendKeyEvent(new KeyEvent(eventTime, eventTime, KeyEvent.ACTION_DOWN, code, 0, 0,
+									KeyCharacterMap.VIRTUAL_KEYBOARD, 0, KeyEvent.FLAG_SOFT_KEYBOARD | KeyEvent.FLAG_KEEP_TOUCH_MODE));
+								super.sendKeyEvent(new KeyEvent(SystemClock.uptimeMillis(), eventTime, KeyEvent.ACTION_UP, code, 0, 0,
+									KeyCharacterMap.VIRTUAL_KEYBOARD, 0, KeyEvent.FLAG_SOFT_KEYBOARD | KeyEvent.FLAG_KEEP_TOUCH_MODE));
+							}
+						};
+						return connection;
+					}
+
+				};
+				if (configChooser != null)
+					view.setEGLConfigChooser(configChooser);
+				else
+					view.setEGLConfigChooser(config.r, config.g, config.b, config.a, config.depth, config.stencil);
+				view.setRenderer(this);
+				return view;
+			} else {
+				if (config.useGLSurfaceViewAPI18) {
+					GLSurfaceViewAPI18 view = new GLSurfaceViewAPI18(application.getContext(), resolutionStrategy);
+					if (configChooser != null)
+						view.setEGLConfigChooser(configChooser);
+					else
+						view.setEGLConfigChooser(config.r, config.g, config.b, config.a, config.depth, config.stencil);
+					view.setRenderer(this);
+					return view;
+				} else {
+					GLSurfaceViewCupcake view = new GLSurfaceViewCupcake(application.getContext(), resolutionStrategy);
+					if (configChooser != null)
+						view.setEGLConfigChooser(configChooser);
+					else
+						view.setEGLConfigChooser(config.r, config.g, config.b, config.a, config.depth, config.stencil);
+					view.setRenderer(this);
+					return view;
+				}
+			}
+		}
+	}
+
+	private EGLConfigChooser getEglConfigChooser () {
+		return new GdxEglConfigChooser(config.r, config.g, config.b, config.a, config.depth, config.stencil, config.numSamples,
+			config.useGL20);
+	}
+
+	private void updatePpi () {
+		DisplayMetrics metrics = new DisplayMetrics();
+		((WindowManager) app.getContext().getSystemService(Context.WINDOW_SERVICE)).getDefaultDisplay().getMetrics(metrics);
+
+		ppiX = metrics.xdpi;
+		ppiY = metrics.ydpi;
+		ppcX = metrics.xdpi / 2.54f;
+		ppcY = metrics.ydpi / 2.54f;
+		density = metrics.density;
+	}
+
+	private boolean checkGL20 () {
+		EGL10 egl = (EGL10)EGLContext.getEGL();
+		EGLDisplay display = egl.eglGetDisplay(EGL10.EGL_DEFAULT_DISPLAY);
+
+		int[] version = new int[2];
+		egl.eglInitialize(display, version);
+
+		int EGL_OPENGL_ES2_BIT = 4;
+		int[] configAttribs = {EGL10.EGL_RED_SIZE, 4, EGL10.EGL_GREEN_SIZE, 4, EGL10.EGL_BLUE_SIZE, 4, EGL10.EGL_RENDERABLE_TYPE,
+			EGL_OPENGL_ES2_BIT, EGL10.EGL_NONE};
+
+		EGLConfig[] configs = new EGLConfig[10];
+		int[] num_config = new int[1];
+		egl.eglChooseConfig(display, configAttribs, configs, 10, num_config);
+		egl.eglTerminate(display);
+		return num_config[0] > 0;
+	}
+
+	/** {@inheritDoc} */
+	@Override
+	public GL10 getGL10 () {
+		return gl10;
+	}
+
+	/** {@inheritDoc} */
+	@Override
+	public GL11 getGL11 () {
+		return gl11;
+	}
+
+	/** {@inheritDoc} */
+	@Override
+	public GL20 getGL20 () {
+		return gl20;
+	}
+
+	/** {@inheritDoc} */
+	@Override
+	public int getHeight () {
+		return height;
+	}
+
+	/** {@inheritDoc} */
+	@Override
+	public int getWidth () {
+		return width;
+	}
+
+	/** {@inheritDoc} */
+	@Override
+	public boolean isGL11Available () {
+		return gl11 != null;
+	}
+
+	/** {@inheritDoc} */
+	@Override
+	public boolean isGL20Available () {
+		return gl20 != null;
+	}
+
+	private static boolean isPowerOfTwo (int value) {
+		return ((value != 0) && (value & (value - 1)) == 0);
+	}
+
+	/** This instantiates the GL10, GL11 and GL20 instances. Includes the check for certain devices that pretend to support GL11 but
+	 * fuck up vertex buffer objects. This includes the pixelflinger which segfaults when buffers are deleted as well as the
+	 * Motorola CLIQ and the Samsung Behold II.
+	 * 
+	 * @param gl */
+	private void setupGL (javax.microedition.khronos.opengles.GL10 gl) {
+		if (gl10 != null || gl20 != null) return;
+
+		if (view instanceof GLSurfaceView20) {
+			gl20 = new AndroidGL20();
+			this.gl = gl20;
+		} else {
+			gl10 = new AndroidGL10(gl);
+			this.gl = gl10;
+			if (gl instanceof javax.microedition.khronos.opengles.GL11) {
+				String renderer = gl.glGetString(GL10.GL_RENDERER);
+				if (renderer != null) { // silly GT-I7500
+					if (!renderer.toLowerCase().contains("pixelflinger")
+						&& !(android.os.Build.MODEL.equals("MB200") || android.os.Build.MODEL.equals("MB220") || android.os.Build.MODEL
+							.contains("Behold"))) {
+						gl11 = new AndroidGL11((javax.microedition.khronos.opengles.GL11)gl);
+						gl10 = gl11;
+					}
+				}
+			}
+		}
+
+		Gdx.gl = this.gl;
+		Gdx.gl10 = gl10;
+		Gdx.gl11 = gl11;
+		Gdx.gl20 = gl20;
+
+		Gdx.app.log("AndroidGraphics", "OGL renderer: " + gl.glGetString(GL10.GL_RENDERER));
+		Gdx.app.log("AndroidGraphics", "OGL vendor: " + gl.glGetString(GL10.GL_VENDOR));
+		Gdx.app.log("AndroidGraphics", "OGL version: " + gl.glGetString(GL10.GL_VERSION));
+		Gdx.app.log("AndroidGraphics", "OGL extensions: " + gl.glGetString(GL10.GL_EXTENSIONS));
+	}
+
+	@Override
+	public void onSurfaceChanged (javax.microedition.khronos.opengles.GL10 gl, int width, int height) {
+		this.width = width;
+		this.height = height;
+		updatePpi();
+		gl.glViewport(0, 0, this.width, this.height);
+		if (created == false) {
+			app.getApplicationListener().create();
+			created = true;
+			synchronized (this) {
+				running = true;
+			}
+		}
+		app.getApplicationListener().resize(width, height);
+	}
+
+	@Override
+	public void onSurfaceCreated (javax.microedition.khronos.opengles.GL10 gl, EGLConfig config) {
+		eglContext = ((EGL10)EGLContext.getEGL()).eglGetCurrentContext();
+		setupGL(gl);
+		logConfig(config);
+		updatePpi();
+
+		Mesh.invalidateAllMeshes(app);
+		Texture.invalidateAllTextures(app);
+		ShaderProgram.invalidateAllShaderPrograms(app);
+		FrameBuffer.invalidateAllFrameBuffers(app);
+
+		Gdx.app.log("AndroidGraphics", Mesh.getManagedStatus());
+		Gdx.app.log("AndroidGraphics", Texture.getManagedStatus());
+		Gdx.app.log("AndroidGraphics", ShaderProgram.getManagedStatus());
+		Gdx.app.log("AndroidGraphics", FrameBuffer.getManagedStatus());
+
+		Display display = ((WindowManager)app.getContext().getSystemService(Context.WINDOW_SERVICE)).getDefaultDisplay();
+		this.width = display.getWidth();
+		this.height = display.getHeight();
+		mean = new WindowedMean(5);
+		this.lastFrameTime = System.nanoTime();
+
+		gl.glViewport(0, 0, this.width, this.height);
+	}
+
+	private void logConfig (EGLConfig config) {
+		EGL10 egl = (EGL10)EGLContext.getEGL();
+		EGLDisplay display = egl.eglGetDisplay(EGL10.EGL_DEFAULT_DISPLAY);
+		int r = getAttrib(egl, display, config, EGL10.EGL_RED_SIZE, 0);
+		int g = getAttrib(egl, display, config, EGL10.EGL_GREEN_SIZE, 0);
+		int b = getAttrib(egl, display, config, EGL10.EGL_BLUE_SIZE, 0);
+		int a = getAttrib(egl, display, config, EGL10.EGL_ALPHA_SIZE, 0);
+		int d = getAttrib(egl, display, config, EGL10.EGL_DEPTH_SIZE, 0);
+		int s = getAttrib(egl, display, config, EGL10.EGL_STENCIL_SIZE, 0);
+		int samples = Math.max(getAttrib(egl, display, config, EGL10.EGL_SAMPLES, 0),
+			getAttrib(egl, display, config, GdxEglConfigChooser.EGL_COVERAGE_SAMPLES_NV, 0));
+		boolean coverageSample = getAttrib(egl, display, config, GdxEglConfigChooser.EGL_COVERAGE_SAMPLES_NV, 0) != 0;
+
+		Gdx.app.log("AndroidGraphics", "framebuffer: (" + r + ", " + g + ", " + b + ", " + a + ")");
+		Gdx.app.log("AndroidGraphics", "depthbuffer: (" + d + ")");
+		Gdx.app.log("AndroidGraphics", "stencilbuffer: (" + s + ")");
+		Gdx.app.log("AndroidGraphics", "samples: (" + samples + ")");
+		Gdx.app.log("AndroidGraphics", "coverage sampling: (" + coverageSample + ")");
+
+		bufferFormat = new BufferFormat(r, g, b, a, d, s, samples, coverageSample);
+	}
+
+	int[] value = new int[1];
+
+	private int getAttrib (EGL10 egl, EGLDisplay display, EGLConfig config, int attrib, int defValue) {
+		if (egl.eglGetConfigAttrib(display, config, attrib, value)) {
+			return value[0];
+		}
+		return defValue;
+	}
+
+	Object synch = new Object();
+
+	void resume () {
+		synchronized (synch) {
+			running = true;
+			resume = true;
+		}
+	}
+
+	void pause () {
+		synchronized (synch) {
+			if (!running) return;
+			running = false;
+			pause = true;
+			while (pause) {
+				try {
+					// TODO: fix deadlock race condition with quick resume/pause.
+					// Temporary workaround:
+					// Android ANR time is 5 seconds, so wait up to 4 seconds before assuming
+					// deadlock and killing process. This can easily be triggered by openning the
+					// Recent Apps list and then double-tapping the Recent Apps button with
+					// ~500ms between taps.
+					synch.wait(4000);
+					if (pause) {
+						Gdx.app.error("AndroidGraphics", "waiting for pause synchronization took too "
+							+ "long; assuming deadlock and killing");
+						android.os.Process.killProcess(android.os.Process.myPid());
+					}
+				} catch (InterruptedException ignored) {
+					Gdx.app.log("AndroidGraphics", "waiting for pause synchronization failed!");
+				}
+			}
+		}
+	}
+
+	void destroy () {
+		synchronized (synch) {
+			running = false;
+			destroy = true;
+
+			while (destroy) {
+				try {
+					synch.wait();
+				} catch (InterruptedException ex) {
+					Gdx.app.log("AndroidGraphics", "waiting for destroy synchronization failed!");
+				}
+			}
+		}
+	}
+
+	@Override
+	public void onDrawFrame (javax.microedition.khronos.opengles.GL10 gl) {
+		long time = System.nanoTime();
+		deltaTime = (time - lastFrameTime) / 1000000000.0f;
+		lastFrameTime = time;
+		if(!resume) {
+			mean.addValue(deltaTime);
+		} else {
+			deltaTime = 0;
+		}
+
+		boolean lrunning = false;
+		boolean lpause = false;
+		boolean ldestroy = false;
+		boolean lresume = false;
+
+		synchronized (synch) {
+			lrunning = running;
+			lpause = pause;
+			ldestroy = destroy;
+			lresume = resume;
+
+			if (resume) {
+				resume = false;
+			}
+
+			if (pause) {
+				pause = false;
+				synch.notifyAll();
+			}
+
+			if (destroy) {
+				destroy = false;
+				synch.notifyAll();
+			}
+		}
+
+		if (lresume) {
+			((AndroidAudio)((AndroidApplicationBase)app).getAudio()).resume();
+			Array<LifecycleListener> listeners = ((AndroidApplicationBase)app).getLifecycleListeners();
+			synchronized(listeners) {
+				for(LifecycleListener listener: listeners) {
+					listener.resume();
+				}
+			}
+			app.getApplicationListener().resume();
+			Gdx.app.log("AndroidGraphics", "resumed");
+		}
+
+		if (lrunning) {
+			synchronized (app.getRunnables()) {
+				app.getExecutedRunnables().clear();
+				app.getExecutedRunnables().addAll(app.getRunnables());
+				app.getRunnables().clear();
+			}
+
+			for (int i = 0; i < app.getExecutedRunnables().size; i++) {
+				try {
+					app.getExecutedRunnables().get(i).run();
+				} catch (Throwable t) {
+					t.printStackTrace();
+				}
+			}
+			((AndroidInput)app.getInput()).processEvents();
+			app.getApplicationListener().render();
+		}
+
+		if (lpause) {
+			Array<LifecycleListener> listeners = ((AndroidApplicationBase)app).getLifecycleListeners();
+			synchronized(listeners) {
+				for(LifecycleListener listener: listeners) {
+					listener.pause();
+				}
+			}
+			app.getApplicationListener().pause();
+			((AndroidAudio)((AndroidApplicationBase)app).getAudio()).pause();
+			Gdx.app.log("AndroidGraphics", "paused");
+		}
+
+		if (ldestroy) {
+			Array<LifecycleListener> listeners = ((AndroidApplication)app).lifecycleListeners;
+			synchronized (listeners) {
+				for (LifecycleListener listener : listeners) {
+					listener.dispose();
+				}
+			}
+			app.getApplicationListener().dispose();
+			((AndroidApplication)app).audio.dispose();
+			((AndroidApplication)app).audio = null;
+			Gdx.app.log("AndroidGraphics", "destroyed");
+		}
+
+		if (time - frameStart > 1000000000) {
+			fps = frames;
+			frames = 0;
+			frameStart = time;
+		}
+		frames++;
+	}
+
+	/** {@inheritDoc} */
+	@Override
+	public float getDeltaTime () {
+		return mean.getMean() == 0 ? deltaTime : mean.getMean();
+	}
+
+	@Override
+	public float getRawDeltaTime () {
+		return deltaTime;
+	}
+
+	/** {@inheritDoc} */
+	@Override
+	public GraphicsType getType () {
+		return GraphicsType.AndroidGL;
+	}
+
+	/** {@inheritDoc} */
+	@Override
+	public int getFramesPerSecond () {
+		return fps;
+	}
+
+	public void clearManagedCaches () {
+		Mesh.clearAllMeshes(app);
+		Texture.clearAllTextures(app);
+		ShaderProgram.clearAllShaderPrograms(app);
+		FrameBuffer.clearAllFrameBuffers(app);
+
+		Gdx.app.log("AndroidGraphics", Mesh.getManagedStatus());
+		Gdx.app.log("AndroidGraphics", Texture.getManagedStatus());
+		Gdx.app.log("AndroidGraphics", ShaderProgram.getManagedStatus());
+		Gdx.app.log("AndroidGraphics", FrameBuffer.getManagedStatus());
+	}
+
+	public View getView () {
+		return view;
+	}
+
+	/** {@inheritDoc} */
+	@Override
+	public GLCommon getGLCommon () {
+		return gl;
+	}
+
+	@Override
+	public float getPpiX () {
+		return ppiX;
+	}
+
+	@Override
+	public float getPpiY () {
+		return ppiY;
+	}
+
+	@Override
+	public float getPpcX () {
+		return ppcX;
+	}
+
+	@Override
+	public float getPpcY () {
+		return ppcY;
+	}
+
+	@Override
+	public float getDensity () {
+		return density;
+	}
+
+	@Override
+	public boolean supportsDisplayModeChange () {
+		return false;
+	}
+
+	@Override
+	public boolean setDisplayMode (DisplayMode displayMode) {
+		return false;
+	}
+
+	@Override
+	public DisplayMode[] getDisplayModes () {
+		return new DisplayMode[] {getDesktopDisplayMode()};
+	}
+
+	@Override
+	public boolean setDisplayMode (int width, int height, boolean fullscreen) {
+		return false;
+	}
+
+	@Override
+	public void setTitle (String title) {
+
+	}
+
+	private class AndroidDisplayMode extends DisplayMode {
+		protected AndroidDisplayMode (int width, int height, int refreshRate, int bitsPerPixel) {
+			super(width, height, refreshRate, bitsPerPixel);
+		}
+	}
+
+	@Override
+	public DisplayMode getDesktopDisplayMode () {
+		DisplayMetrics metrics = new DisplayMetrics();
+		((WindowManager)app.getContext().getSystemService(Context.WINDOW_SERVICE)).getDefaultDisplay().getMetrics(metrics);
+		return new AndroidDisplayMode(metrics.widthPixels, metrics.heightPixels, 0, 0);
+	}
+
+	@Override
+	public BufferFormat getBufferFormat () {
+		return bufferFormat;
+	}
+
+	@Override
+	public void setVSync (boolean vsync) {
+	}
+
+	@Override
+	public boolean supportsExtension (String extension) {
+		if (extensions == null) extensions = Gdx.gl.glGetString(GL10.GL_EXTENSIONS);
+		return extensions.contains(extension);
+	}
+
+	@Override
+	public void setContinuousRendering (boolean isContinuous) {
+		if (view != null) {
+			this.isContinuous = isContinuous;
+			int renderMode = isContinuous ? GLSurfaceView.RENDERMODE_CONTINUOUSLY : GLSurfaceView.RENDERMODE_WHEN_DIRTY;
+			if (view instanceof GLSurfaceViewCupcake) ((GLSurfaceViewCupcake)view).setRenderMode(renderMode);
+			if (view instanceof GLSurfaceViewAPI18) ((GLSurfaceViewAPI18)view).setRenderMode(renderMode);
+			if (view instanceof GLSurfaceView) ((GLSurfaceView)view).setRenderMode(renderMode);
+			mean.clear();
+		}
+	}
+
+	public boolean isContinuousRendering () {
+		return isContinuous;
+	}
+
+	@Override
+	public void requestRendering () {
+		if (view != null) {
+			if (view instanceof GLSurfaceViewCupcake) ((GLSurfaceViewCupcake)view).requestRender();
+			if (view instanceof GLSurfaceViewAPI18) ((GLSurfaceViewAPI18)view).requestRender();
+			if (view instanceof GLSurfaceView) ((GLSurfaceView)view).requestRender();
+		}
+	}
+
+	@Override
+	public boolean isFullscreen () {
+		return true;
+	}
 }