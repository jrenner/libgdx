--- conflicted
+++ resolved
@@ -54,10 +54,6 @@
 		Gdx.gl.glClear(GL10.GL_COLOR_BUFFER_BIT);
 		camera.update();
 		renderer.setView(camera);
-<<<<<<< HEAD
-		renderer.begin();
-=======
->>>>>>> 9b915fa5
 		renderer.render();
 		batch.begin();
 		font.draw(batch, "FPS: " + Gdx.graphics.getFramesPerSecond(), 10, 20); 
